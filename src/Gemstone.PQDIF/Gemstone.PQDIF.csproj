--- conflicted
+++ resolved
@@ -64,10 +64,6 @@
   </ItemGroup>
 
   <ItemGroup>
-<<<<<<< HEAD
-    <PackageReference Include="DotNetZip.Original" Version="2025.2.15" />
-=======
->>>>>>> 772c1383
     <PackageReference Include="Microsoft.Bcl.AsyncInterfaces" Version="8.0.0" />
     <PackageReference Include="Microsoft.CSharp" Version="4.7.0" />
     <PackageReference Include="ProDotNetZip" Version="1.20.0" />
